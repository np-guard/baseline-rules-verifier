--- conflicted
+++ resolved
@@ -96,10 +96,7 @@
             elif nca_run.returncode != 0:
                 topology_output_words = ['cluster has', 'unique endpoints', 'namespaces']
                 nca_stdout = str(nca_run.stdout).split('\n')
-<<<<<<< HEAD
-=======
                 # Remove nca's output about cluster topology info to set details output
->>>>>>> 33c2d864
                 if all(word in nca_stdout[1] for word in topology_output_words):
                     details = '\n\n'.join(nca_stdout[2:5])
                 else:
